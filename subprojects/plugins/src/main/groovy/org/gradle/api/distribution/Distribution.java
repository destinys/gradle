--- conflicted
+++ resolved
@@ -41,10 +41,7 @@
     /**
      * Set the baseName of the distribution. This is used to configure the baseName in the according Zip task.
      */
-<<<<<<< HEAD
     void setBaseName(String baseName);
-=======
-    String getBaseName();
 
     /**
      * The contents of the Distribution.
@@ -53,7 +50,4 @@
 
 
     CopySpec contents(Closure contents);
-
-
->>>>>>> 66f5e617
 }