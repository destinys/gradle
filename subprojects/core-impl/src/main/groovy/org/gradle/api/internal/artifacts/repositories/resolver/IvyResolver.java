--- conflicted
+++ resolved
@@ -15,12 +15,7 @@
  */
 package org.gradle.api.internal.artifacts.repositories.resolver;
 
-<<<<<<< HEAD
-=======
-import org.gradle.api.Nullable;
-import org.gradle.api.artifacts.ModuleVersionIdentifier;
-import org.gradle.api.artifacts.resolution.SoftwareArtifact;
->>>>>>> 16c71cdb
+import org.gradle.api.artifacts.result.Artifact;
 import org.gradle.api.internal.artifacts.ivyservice.BuildableArtifactSetResolveResult;
 import org.gradle.api.internal.artifacts.ivyservice.ivyresolve.parser.DownloadedIvyModuleDescriptorParser;
 import org.gradle.api.internal.artifacts.ivyservice.ivyresolve.strategy.ResolverStrategy;
@@ -52,20 +47,13 @@
         return dynamicResolve;
     }
 
-    @Override
-<<<<<<< HEAD
-    protected IvyArtifactName getMetaDataArtifactName(String moduleName) {
-        return new DefaultIvyArtifactName("ivy", "ivy", "xml");
-=======
-    protected boolean isMetaDataArtifact(Class<? extends SoftwareArtifact> artifactType) {
+    protected boolean isMetaDataArtifact(Class<? extends Artifact> artifactType) {
         return artifactType == IvyDescriptorArtifact.class;
     }
 
-    @Nullable
-    protected ModuleVersionArtifactMetaData getMetaDataArtifactFor(ModuleVersionIdentifier moduleVersionIdentifier) {
-        DefaultModuleVersionArtifactIdentifier artifactId = new DefaultModuleVersionArtifactIdentifier(moduleVersionIdentifier, "ivy", "ivy", "xml");
-        return new DefaultModuleVersionArtifactMetaData(artifactId);
->>>>>>> 16c71cdb
+    @Override
+    protected IvyArtifactName getMetaDataArtifactName(String moduleName) {
+        return new DefaultIvyArtifactName("ivy", "ivy", "xml");
     }
 
     public void addArtifactLocation(URI baseUri, String pattern) {
